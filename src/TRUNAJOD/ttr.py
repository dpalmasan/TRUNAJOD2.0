#!/usr/bin/env python
"""Type Token Ratios module.

Type token ratios (TTR) are a measurement of lexical diversity. They are
defined as the ratio of unique tokens divided by the total number of tokens.
This measurement is bounded between 0 and 1. If there is no repetition in
the text this measurement is 1, and if there is infinite repetition, it will
tend to 0. This measurement is not recommended if analyzing texts of different
lengths, as when the number of tokens increases, the TTR tends flatten.
"""
import math
from collections import defaultdict
from typing import Dict
from typing import List

import numpy as np
from spacy.tokens import Doc
from TRUNAJOD.utils import is_word
from TRUNAJOD.utils import SupportedModels


def type_token_ratio(word_list: List[str]) -> float:
    """Return Type Token Ratio of a word list.

    :param word_list: List of words
    :type word_list: List of strings
    :return: TTR of the word list
    :rtype: float
    """
    return len(set(word_list)) / len(word_list)


def lexical_diversity_mtld(
    doc: Doc, model_name: str = "spacy", ttr_segment: float = 0.72
) -> float:
    """Compute MTLD lexical diversity in a bi-directional fashion.

    :param doc: Processed text
    :type doc: NLP Doc
    :param model_name: Determines which model is used (spacy or stanza)
    :type model_name: str
    :param ttr_segment: Threshold for TTR mean computation
    :type ttr_segment: float
    :return: Bi-directional lexical diversity MTLD
    :rtype: float
    """
    # check model
    model = SupportedModels(model_name)

    word_list = []
    if model == SupportedModels.SPACY:
        for token in doc:
            if is_word(token.pos_):
                word_list.append(token.lemma_)
    elif model == SupportedModels.STANZA:
        for sent in doc.sentences:
            for word in sent.words:
                if is_word(word.upos):
                    word_list.append(word.lemma)
    return (
        one_side_lexical_diversity_mtld(word_list, model, ttr_segment)
        + one_side_lexical_diversity_mtld(word_list[::-1], model, ttr_segment)
    ) / 2


def one_side_lexical_diversity_mtld(
    doc: Doc, model_name: str = "spacy", ttr_segment: float = 0.72
) -> float:
    """Lexical diversity per MTLD.

    :param doc: Tokenized text
    :type doc: NLP Doc
    :param model_name: Determines which model is used (spacy or stanza)
    :type model_name: str
    :param ttr_segment: Threshold for TTR mean computation
    :type ttr_segment: float
    :return: MLTD lexical diversity
    :rtype: float
    """
    factor = 0
    total_words = 0
    non_ttr_segment = 1 - ttr_segment
    word_list = []

    # check model
    model = SupportedModels(model_name)

    if model == SupportedModels.SPACY or type(doc) == list:
        for token in doc:
            word_list.append(token.lower())
            total_words += 1
            ttr = type_token_ratio(word_list)
            if ttr < ttr_segment:
                word_list = []
                factor += 1
    elif model == SupportedModels.STANZA:
        if type(doc) != list:
            for sent in doc.sentences:
                for word in sent.words:
                    word_list.append(word.text.lower())
                    total_words += 1
                    ttr = type_token_ratio(word_list)
                    if ttr < ttr_segment:
                        word_list = []
                        factor += 1

    if word_list:
        factor += (
            1 - (type_token_ratio(word_list) - ttr_segment) / non_ttr_segment
        )
        total_words += 1
    return total_words / factor


def yule_k(doc: Doc) -> float:
    r"""Compute Yule's K from a text.

    Yule's K is defined as follows :cite:`yule2014statistical`:

    .. math::
        K=10^{4}\displaystyle\frac{\sum{r^2V_r-N}}{N^2}

    Where `Vr` is the number of tokens ocurring `r` times.
    This is a measurement of lexical diversity.

    :param doc: Processed spaCy Doc
    :type doc: Doc
    :return: Texts' Yule's K
    :rtype: float
    """
    counts: Dict[str, int] = defaultdict(int)
    N: int = 0
    for token in doc:
        if is_word(token.pos_):
            counts[token.lemma_] += 1
            N += 1

    rs: Dict[int, int] = defaultdict(int)
    for key, value in counts.items():
        rs[value] += 1

    return 1e4 * sum(r ** 2 * vr - N for r, vr in rs.items()) / N ** 2


def d_estimate(
    doc: Doc, min_range: int = 35, max_range: int = 50, trials: int = 5
) -> float:
    r"""Compute D measurement for lexical diversity.

    The measurement is based in :cite:`richards2000measuring`. We pick ``n``
    numbers of tokens, varying ``N`` from ``min_range`` up to ``max_range``.
    For each ``n`` we do the following:

    1. Sample ``n`` tokens without replacement
    2. Compute ``TTR``
    3. Repeat steps 1 and 2 ``trials`` times
    4. Compute the average ``TTR``

    At this point, we have a set of points ``(n, ttr)``. We then fit
    these observations to the following model:

    .. math::
        TTR = \displaystyle\frac{D}{N}\left[\sqrt{1 + 2\frac{N}{D}} - 1\right]

    The fit is done to get an estimation for the ``D`` parameter, and we use
    a least squares as the criteria for the fit.

    :param doc: SpaCy doc of the text.
    :type doc: Doc
    :param min_range: Lower bound for n, defaults to 35
    :type min_range: int, optional
    :param max_range: Upper bound for n, defaults to 50
    :type max_range: int, optional
    :param trials: Number of trials to estimate TTR, defaults to 5
    :type trials: int, optional
    :raises ValueError: If invalid range is provided.
    :return: D metric
    :rtype: float
    """
    if min_range >= max_range:
        raise ValueError(
            "max_range should be greater than min_range"
            f"you provided [{min_range}, {max_range}]"
        )
    token_list: List[str] = []
    for token in doc:
        if is_word(token.pos_):
            token_list.append(token.lemma_)

    ns = np.arange(min_range, max_range + 1)
    ttrs = np.zeros(len(ns))
    for idx, sample_size in enumerate(ns):
        ttr = 0
        for trial in range(trials):
            word_list = np.random.choice(
                token_list, sample_size, replace=False
            )
            ttr += type_token_ratio(word_list)
        ttrs[idx] = ttr / trials
    A = np.vstack([2 * (1 - ttrs) / ns]).T
    y = ttrs ** 2
    d = np.linalg.lstsq(A, y, rcond=None)[0]
    return d[0]


<<<<<<< HEAD
def guirauds_index(doc: Doc) -> float:
    """Compute Guiraud's Index from a text.

    Yule's K is defined as follows:

    .. math::
        GI = V / Squarert(N)

    Where 'V' is the number of distinct words and 'N' is the total number of words.

    :param doc: Processed spaCy Doc
    :type doc: Doc
    :return: Texts' Guiraud's Index
    :rtype: float
    """
    word_counter = 0
    words = {}
    for token in doc:
        if is_word(token.pos_):
            word_counter += 1
            if token not in words:
                words[str(token)] = ""

    return len(words) / math.sqrt(word_counter)
=======
def word_variation_index(doc: Doc) -> float:
    r"""Compute Word Variation Index.

    Word variation index might be thought as the density
    of ideas in a text. It is computed as:

    .. math::
        WVI = \displaystyle\frac{log\left(n(w)\right)}
        {log\left(2 - \frac{log(n(vw))}{log(n(w))}\right)}

    Where `n(w)` is the number of words in the text, and `n(vw)` is
    the number of unique words in the text.

    :param doc: Document to be processed
    :type doc: Doc
    :return: Word variation index
    :rtype: float
    """
    token_list: List[str] = []
    for token in doc:
        if is_word(token.pos_):
            token_list.append(token.lemma_)

    number_of_words = len(token_list)
    number_of_types = len(set(token_list))
    return np.log(number_of_words) / np.log(
        2 - np.log(number_of_types) / np.log(number_of_words)
    )
>>>>>>> dcb07680
<|MERGE_RESOLUTION|>--- conflicted
+++ resolved
@@ -203,7 +203,6 @@
     return d[0]
 
 
-<<<<<<< HEAD
 def guirauds_index(doc: Doc) -> float:
     """Compute Guiraud's Index from a text.
 
@@ -228,7 +227,8 @@
                 words[str(token)] = ""
 
     return len(words) / math.sqrt(word_counter)
-=======
+
+
 def word_variation_index(doc: Doc) -> float:
     r"""Compute Word Variation Index.
 
@@ -256,5 +256,4 @@
     number_of_types = len(set(token_list))
     return np.log(number_of_words) / np.log(
         2 - np.log(number_of_types) / np.log(number_of_words)
-    )
->>>>>>> dcb07680
+    )
"""TRUNAJOD ttr tests."""
import math
import string
from collections import namedtuple

import numpy as np
import pytest
from TRUNAJOD import ttr


Token = namedtuple("Token", ["lemma_", "pos_"])


@pytest.fixture
def test_doc():
    """Fixture to use a doc for tests."""
    doc = [
        Token(lemma_="hola", pos_="hola"),
        Token(lemma_="hola", pos_="hola"),
        Token(lemma_="chao", pos_="chao"),
        Token(lemma_="hola", pos_="hola"),
        Token(lemma_="perro", pos_="perro"),
        Token(lemma_="hola", pos_="hola"),
    ]
    yield doc


def test_type_token_ratio():
    """Test type_token_ratio func."""
    assert (
        ttr.type_token_ratio(["hola", "hola", "chao", "hola", "perro", "hola"])
        == 0.5
    )


def test_one_side_lexical_diversity_mtld():
    """Test one_side_lexical_diversity_mtld."""
    assert (
        ttr.one_side_lexical_diversity_mtld(
            ["hola", "hola", "chao", "hola", "perro", "hola"], ttr_segment=1
        )
        == 3
    )


def test_lexical_diversity_mtld(test_doc):
    """Test lexical_diversity_mtld."""
    assert ttr.lexical_diversity_mtld(test_doc, ttr_segment=1) == 3


def test_yule_k(test_doc):
    """Test yule_k."""
    n = len(test_doc)
    rs = {
        1: 2,
        4: 1,
    }
    expected_k = 1e4 * sum(r ** 2 * vr - n for r, vr in rs.items()) / n ** 2
    assert ttr.yule_k(test_doc) == expected_k


def test_d_estimate():
    """Test d_estimate."""
    text = (
        "El espermatozoide y el ovocito son células son muy diferentes entre "
        "sí, y poseen propiedades estructurales que van adquiriendo mediante "
        "el proceso de gametogénesis. La gametogénesis masculina se denomina "
        "espermatogénesis y la femenina, ovogénesis. Ocurre al interior de "
        "los testículos, en unas estructuras llamadas túbulos seminíferos Se "
        "inicia en la pubertad y, en condiciones normales, se mantiene "
        "durante toda la vida de los hombres. A continuación, revisaremos sus "
        "etapas. Durante el desarrollo embrionario, las células germinales "
        "primordiales se multiplican, dando lugar a espermatogonias. Años más "
        "tarde, en la pubertad, algunas espermatogonias proliferan, aumentan "
        "de tamaño y se diferencian en espermatocitos primarios o "
        "espermatocitos I. Luego, los espermatocitos I pasan por un proceso "
        "que consta de dos divisiones celulares. La primera división, origina "
        "los espermatocitos secundarios o espermatocitos II; estas células "
        "experimentan la segunda división formando las espermátidas. Cada una "
        "de ellas tiene la mitad del material genético de la especie. "
        "Finalmente, las espermátidas experimentan cambios morfológicos que "
        "darán origen a los espermatozoides."
    )

    doc = []
    for token in text.translate(
        str.maketrans("", "", string.punctuation)
    ).split():
        word_lower = token.lower()
        doc.append(Token(lemma_=token, pos_=token))

    np.random.seed(0)
    assert ttr.d_estimate(doc) == 119.4468681409897


<<<<<<< HEAD
def test_guirauds_index():
    """Test guirauds_index."""
    Token = namedtuple("Token", "lemma_ pos_")
    doc = [
        Token("hola", "hola"),
        Token("hola", "hola"),
        Token("chao", "chao"),
        Token("hola", "hola"),
        Token("perro", "perro"),
        Token("hola", "hola"),
    ]
    answer = 3 / math.sqrt(6)
    assert ttr.guirauds_index(doc) == answer
=======
def test_word_variation_index():
    """Test WVI."""
    doc = [
        Token(lemma_="hola", pos_="hola"),
        Token(lemma_="hola", pos_="hola"),
        Token(lemma_="chao", pos_="chao"),
    ]
    expected = np.log(3) / np.log(2 - np.log(2) / np.log(3))
    assert ttr.word_variation_index(doc) == expected
>>>>>>> dcb07680
<|MERGE_RESOLUTION|>--- conflicted
+++ resolved
@@ -93,7 +93,6 @@
     assert ttr.d_estimate(doc) == 119.4468681409897
 
 
-<<<<<<< HEAD
 def test_guirauds_index():
     """Test guirauds_index."""
     Token = namedtuple("Token", "lemma_ pos_")
@@ -107,7 +106,8 @@
     ]
     answer = 3 / math.sqrt(6)
     assert ttr.guirauds_index(doc) == answer
-=======
+
+
 def test_word_variation_index():
     """Test WVI."""
     doc = [
@@ -116,5 +116,4 @@
         Token(lemma_="chao", pos_="chao"),
     ]
     expected = np.log(3) / np.log(2 - np.log(2) / np.log(3))
-    assert ttr.word_variation_index(doc) == expected
->>>>>>> dcb07680
+    assert ttr.word_variation_index(doc) == expected